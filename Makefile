CFLAGS?=-g -O3 -Wall -Wextra -std=c99 -Isrc -Wno-missing-field-initializers -fPIC $(OPTFLAGS)
LDFLAGS?=-g -O3 -Wall -Werror
SRCDIR?=src
DATADIR?=data
<<<<<<< HEAD
BENCHINP?=narrative.md
PROG?=./cmark
JSMODULES=$(wildcard js/lib/*.js)

.PHONY: all test spec benchjs testjs
all: $(SRCDIR)/case_fold_switch.inc $(PROG)
=======
PREFIX?=/usr/local

PROG?=./stmd

.PHONY: all oldtests test spec benchjs testjs
all: $(SRCDIR)/case_fold_switch.inc $(PROG) libstmd.so
>>>>>>> a4cfaa7a

README.html: README.md template.html
	pandoc --template template.html -S -s -t html5 -o $@ $<

spec: test spec.html

spec.md: spec.txt
	perl spec2md.pl < $< > $@

spec.html: spec.md template.html
	pandoc --no-highlight --number-sections --template template.html -s --toc -S $< > $@ # | perl -pe 's/␣/<span class="space"> <\/span>/g' > $@

narrative.html: narrative.md template.html
	pandoc --template template.html -s -S $< -o $@

spec.pdf: spec.md template.tex specfilter.hs
	pandoc -s $< --template template.tex \
	   --filter ./specfilter.hs -o $@ --latex-engine=xelatex --toc \
	   --number-sections -V documentclass=report -V tocdepth=2 \
	   -V classoption=twosides

test: spec.txt
	perl runtests.pl $< $(PROG)

js/commonmark.js: js/lib/index.js ${JSMODULES}
	browserify --standalone commonmark $< -o $@

testjs: spec.txt
	node js/test.js

jshint:
	jshint ${JSMODULES}

benchjs:
	node js/bench.js ${BENCHINP}

HTML_OBJ=$(SRCDIR)/html/html.o $(SRCDIR)/html/houdini_href_e.o $(SRCDIR)/html/houdini_html_e.o $(SRCDIR)/html/houdini_html_u.o

<<<<<<< HEAD
CMARK_OBJ=$(SRCDIR)/inlines.o $(SRCDIR)/buffer.o $(SRCDIR)/blocks.o $(SRCDIR)/scanners.c $(SRCDIR)/print.o $(SRCDIR)/utf8.o $(SRCDIR)/references.c
=======
STMD_OBJ=$(SRCDIR)/inlines.o $(SRCDIR)/buffer.o $(SRCDIR)/blocks.o $(SRCDIR)/scanners.o $(SRCDIR)/print.o $(SRCDIR)/utf8.o $(SRCDIR)/references.o

STMD_HDR = $(SRCDIR)/stmd.h $(SRCDIR)/buffer.h $(SRCDIR)/references.h \
           $(SRCDIR)/chunk.h $(SRCDIR)/debug.h $(SRCDIR)/utf8.h \
           $(SRCDIR)/scanners.h $(SRCDIR)/inlines.h

HTML_HDR = $(SRCDIR)/html/html_unescape.h $(SRCDIR)/html/houdini.h

>>>>>>> a4cfaa7a

$(PROG): $(SRCDIR)/html/html_unescape.h $(SRCDIR)/case_fold_switch.inc $(HTML_OBJ) $(CMARK_OBJ) $(SRCDIR)/main.c
	$(CC) $(LDFLAGS) -o $@ $(HTML_OBJ) $(CMARK_OBJ) $(SRCDIR)/main.c

$(SRCDIR)/scanners.c: $(SRCDIR)/scanners.re
	re2c --case-insensitive -bis $< > $@ || (rm $@ && false)

$(SRCDIR)/case_fold_switch.inc: $(DATADIR)/CaseFolding-3.2.0.txt
	perl mkcasefold.pl < $< > $@

$(SRCDIR)/html/html_unescape.h: $(SRCDIR)/html/html_unescape.gperf
	gperf -I -t -N find_entity -H hash_entity -K entity -C -l --null-strings -m5 $< > $@

<<<<<<< HEAD
.PHONY: leakcheck clean fuzztest dingus upload jshint test testjs benchjs
=======
libstmd.so: $(HTML_OBJ) $(STMD_OBJ)
	$(CC) $(LDFLAGS) -shared -o $@ $^

install: libstmd.so $(STMD_HDR) $(HTML_HDR)
	install -d $(PREFIX)/lib $(PREFIX)/include/stmd/html
	install libstmd.so $(PREFIX)/lib/
	install $(STMD_HDR) $(PREFIX)/include/stmd/
	install $(HTML_HDR) $(PREFIX)/include/stmd/html/

.PHONY: leakcheck clean fuzztest dingus upload
>>>>>>> a4cfaa7a

dingus: js/commonmark.js
	cd js && echo "Starting dingus server at http://localhost:9000" && python -m SimpleHTTPServer 9000

leakcheck: $(PROG)
	cat leakcheck.md | valgrind --leak-check=full --dsymutil=yes $(PROG)

operf: $(PROG)
	operf $(PROG) <$(BENCHINP) >/dev/null

fuzztest:
	for i in `seq 1 10`; do \
	  time cat /dev/urandom | head -c 100000 | iconv -f latin1 -t utf-8 | $(PROG) >/dev/null; done

update-site: spec.html narrative.html js/commonmark.js
	cp spec.html _site/
	cp narrative.html _site/index.html
	cp js/index.html _site/js/
	cp js/commonmark.js _site/js/
	cp js/LICENSE _site/js/
	(cd _site ; git pull ; git commit -a -m "Updated site for latest spec, narrative, js" ; git push; cd ..)

clean:
<<<<<<< HEAD
	-rm -f test $(SRCDIR)/*.o $(SRCDIR)/scanners.c $(SRCDIR)/html/*.o
	-rm js/commonmark.js
=======
	-rm -f test $(SRCDIR)/*.o $(SRCDIR)/scanners.c $(SRCDIR)/html/*.o libstmd.so
>>>>>>> a4cfaa7a
	-rm -rf *.dSYM
	-rm -f README.html
	-rm -f spec.md fuzz.txt spec.html<|MERGE_RESOLUTION|>--- conflicted
+++ resolved
@@ -2,21 +2,14 @@
 LDFLAGS?=-g -O3 -Wall -Werror
 SRCDIR?=src
 DATADIR?=data
-<<<<<<< HEAD
 BENCHINP?=narrative.md
 PROG?=./cmark
 JSMODULES=$(wildcard js/lib/*.js)
-
-.PHONY: all test spec benchjs testjs
-all: $(SRCDIR)/case_fold_switch.inc $(PROG)
-=======
 PREFIX?=/usr/local
 
-PROG?=./stmd
+.PHONY: all spec leakcheck clean fuzztest dingus upload jshint test testjs benchjs
 
-.PHONY: all oldtests test spec benchjs testjs
-all: $(SRCDIR)/case_fold_switch.inc $(PROG) libstmd.so
->>>>>>> a4cfaa7a
+all: $(SRCDIR)/case_fold_switch.inc $(PROG) libcmark.so
 
 README.html: README.md template.html
 	pandoc --template template.html -S -s -t html5 -o $@ $<
@@ -55,18 +48,13 @@
 
 HTML_OBJ=$(SRCDIR)/html/html.o $(SRCDIR)/html/houdini_href_e.o $(SRCDIR)/html/houdini_html_e.o $(SRCDIR)/html/houdini_html_u.o
 
-<<<<<<< HEAD
-CMARK_OBJ=$(SRCDIR)/inlines.o $(SRCDIR)/buffer.o $(SRCDIR)/blocks.o $(SRCDIR)/scanners.c $(SRCDIR)/print.o $(SRCDIR)/utf8.o $(SRCDIR)/references.c
-=======
-STMD_OBJ=$(SRCDIR)/inlines.o $(SRCDIR)/buffer.o $(SRCDIR)/blocks.o $(SRCDIR)/scanners.o $(SRCDIR)/print.o $(SRCDIR)/utf8.o $(SRCDIR)/references.o
+CMARK_OBJ=$(SRCDIR)/inlines.o $(SRCDIR)/buffer.o $(SRCDIR)/blocks.o $(SRCDIR)/scanners.c $(SRCDIR)/print.o $(SRCDIR)/utf8.o $(SRCDIR)/references.o
 
-STMD_HDR = $(SRCDIR)/stmd.h $(SRCDIR)/buffer.h $(SRCDIR)/references.h \
+CMARK_HDR = $(SRCDIR)/cmark.h $(SRCDIR)/buffer.h $(SRCDIR)/references.h \
            $(SRCDIR)/chunk.h $(SRCDIR)/debug.h $(SRCDIR)/utf8.h \
            $(SRCDIR)/scanners.h $(SRCDIR)/inlines.h
 
 HTML_HDR = $(SRCDIR)/html/html_unescape.h $(SRCDIR)/html/houdini.h
-
->>>>>>> a4cfaa7a
 
 $(PROG): $(SRCDIR)/html/html_unescape.h $(SRCDIR)/case_fold_switch.inc $(HTML_OBJ) $(CMARK_OBJ) $(SRCDIR)/main.c
 	$(CC) $(LDFLAGS) -o $@ $(HTML_OBJ) $(CMARK_OBJ) $(SRCDIR)/main.c
@@ -80,20 +68,14 @@
 $(SRCDIR)/html/html_unescape.h: $(SRCDIR)/html/html_unescape.gperf
 	gperf -I -t -N find_entity -H hash_entity -K entity -C -l --null-strings -m5 $< > $@
 
-<<<<<<< HEAD
-.PHONY: leakcheck clean fuzztest dingus upload jshint test testjs benchjs
-=======
-libstmd.so: $(HTML_OBJ) $(STMD_OBJ)
+libcmark.so: $(HTML_OBJ) $(CMARK_OBJ)
 	$(CC) $(LDFLAGS) -shared -o $@ $^
 
-install: libstmd.so $(STMD_HDR) $(HTML_HDR)
-	install -d $(PREFIX)/lib $(PREFIX)/include/stmd/html
-	install libstmd.so $(PREFIX)/lib/
-	install $(STMD_HDR) $(PREFIX)/include/stmd/
-	install $(HTML_HDR) $(PREFIX)/include/stmd/html/
-
-.PHONY: leakcheck clean fuzztest dingus upload
->>>>>>> a4cfaa7a
+install: libcmark.so $(cmark_HDR) $(HTML_HDR)
+	install -d $(PREFIX)/lib $(PREFIX)/include/cmark/html
+	install libcmark.so $(PREFIX)/lib/
+	install $(cmark_HDR) $(PREFIX)/include/cmark/
+	install $(HTML_HDR) $(PREFIX)/include/cmark/html/
 
 dingus: js/commonmark.js
 	cd js && echo "Starting dingus server at http://localhost:9000" && python -m SimpleHTTPServer 9000
@@ -117,12 +99,8 @@
 	(cd _site ; git pull ; git commit -a -m "Updated site for latest spec, narrative, js" ; git push; cd ..)
 
 clean:
-<<<<<<< HEAD
-	-rm -f test $(SRCDIR)/*.o $(SRCDIR)/scanners.c $(SRCDIR)/html/*.o
+	-rm -f test $(SRCDIR)/*.o $(SRCDIR)/scanners.c $(SRCDIR)/html/*.o libcmark.so
 	-rm js/commonmark.js
-=======
-	-rm -f test $(SRCDIR)/*.o $(SRCDIR)/scanners.c $(SRCDIR)/html/*.o libstmd.so
->>>>>>> a4cfaa7a
 	-rm -rf *.dSYM
 	-rm -f README.html
 	-rm -f spec.md fuzz.txt spec.html